--- conflicted
+++ resolved
@@ -184,14 +184,10 @@
 extern const struct _mp_obj_fun_builtin_t mp_builtin_open_obj;
 #define MICROPY_PORT_BUILTINS \
     { MP_OBJ_NEW_QSTR(MP_QSTR_input), (mp_obj_t)&mp_builtin_input_obj }, \
-<<<<<<< HEAD
-    { MP_OBJ_NEW_QSTR(MP_QSTR_open), (mp_obj_t)&mp_builtin_open_obj }, \
-=======
     { MP_OBJ_NEW_QSTR(MP_QSTR_open), (mp_obj_t)&mp_builtin_open_obj },
 
 #define MP_STATE_PORT MP_STATE_VM
 
->>>>>>> db52fd8e
 #define MICROPY_PORT_ROOT_POINTERS \
     const char *readline_hist[50]; \
     mp_obj_t keyboard_interrupt_obj; \
