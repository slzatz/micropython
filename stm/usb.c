#include <string.h>

#include "usb_core.h"
#include "usbd_core.h"
#include "usbd_cdc_core.h"
#include "usbd_pyb_core.h"
#include "usbd_usr.h"
#include "usbd_desc.h"

#include "misc.h"
#include "mpconfig.h"
#include "qstr.h"
#include "obj.h"
#include "pendsv.h"
#include "usb.h"

#ifdef USE_DEVICE_MODE
extern CDC_IF_Prop_TypeDef VCP_fops;
#endif

USB_OTG_CORE_HANDLE USB_OTG_Core;

static int dev_is_enabled = 0;
int dev_is_connected=0; /* used by usbd_cdc_vcp */
static char rx_buf[64];
static int rx_buf_in;
static int rx_buf_out;
static int interrupt_char = VCP_CHAR_NONE;
mp_obj_t mp_const_vcp_interrupt = MP_OBJ_NULL;

void pyb_usb_dev_init(void) {
#ifdef USE_DEVICE_MODE
    if (!dev_is_enabled) {
        // only init USB once in the device's power-lifetime
        USBD_Init(&USB_OTG_Core, USB_OTG_FS_CORE_ID, &USR_desc, &USBD_PYB_cb, &USR_cb);
        //USBD_Init(&USB_OTG_Core, USB_OTG_FS_CORE_ID, &USR_desc, &USBD_PYB_HID_cb, &USR_cb);
    }
    rx_buf_in = 0;
    rx_buf_out = 0;
    interrupt_char = VCP_CHAR_NONE;
    dev_is_enabled = 1;

    // create an exception object for interrupting by VCP
    mp_const_vcp_interrupt = mp_obj_new_exception(qstr_from_str("VCPInterrupt"));
#endif
}

bool usb_vcp_is_enabled(void) {
    return dev_is_enabled;
}

<<<<<<< HEAD
void usb_vcp_set_interrupt_char(int c) {
    if (dev_is_enabled) {
        interrupt_char = c;
    }
=======
bool usb_vcp_is_connected(void) {
    return dev_is_connected;
>>>>>>> 565fdccf
}

void usb_vcp_receive(const char *buf, uint32_t len) {
    if (dev_is_enabled) {
        for (int i = 0; i < len; i++) {

            // catch special interrupt character
            if (buf[i] == interrupt_char) {
                // raise exception when interrupts are finished
                pendsv_nlr_jump(mp_const_vcp_interrupt);
                interrupt_char = VCP_CHAR_NONE;
                continue;
            }

            rx_buf[rx_buf_in++] = buf[i];
            if (rx_buf_in >= sizeof(rx_buf)) {
                rx_buf_in = 0;
            }
            if (rx_buf_in == rx_buf_out) {
                rx_buf_out = rx_buf_in + 1;
                if (rx_buf_out >= sizeof(rx_buf)) {
                    rx_buf_out = 0;
                }
            }
        }
    }
}

int usb_vcp_rx_any(void) {
    if (rx_buf_in >= rx_buf_out) {
        return rx_buf_in - rx_buf_out;
    } else {
        return rx_buf_in + sizeof(rx_buf) - rx_buf_out;
    }
}

char usb_vcp_rx_get(void) {
    while (rx_buf_out == rx_buf_in) {
    }
    char c = rx_buf[rx_buf_out];
    rx_buf_out += 1;
    if (rx_buf_out >= sizeof(rx_buf)) {
        rx_buf_out = 0;
    }
    return c;
}

void usb_vcp_send_str(const char *str) {
    usb_vcp_send_strn(str, strlen(str));
}

void usb_vcp_send_strn(const char *str, int len) {
#ifdef USE_DEVICE_MODE
    if (dev_is_enabled) {
        VCP_fops.pIf_DataTx((const uint8_t*)str, len);
    }
#endif
}

#include "usbd_conf.h"

/* These are external variables imported from CDC core to be used for IN 
   transfer management. */
#ifdef USE_DEVICE_MODE
extern uint8_t  APP_Rx_Buffer []; /* Write CDC received data in this buffer.
                                     These data will be sent over USB IN endpoint
                                     in the CDC core functions. */
extern uint32_t APP_Rx_ptr_in;    /* Increment this pointer or roll it back to
                                     start address when writing received data
                                     in the buffer APP_Rx_Buffer. */
#endif

void usb_vcp_send_strn_cooked(const char *str, int len) {
#ifdef USE_DEVICE_MODE
    for (const char *top = str + len; str < top; str++) {
        if (*str == '\n') {
            APP_Rx_Buffer[APP_Rx_ptr_in] = '\r';
            APP_Rx_ptr_in = (APP_Rx_ptr_in + 1) & (APP_RX_DATA_SIZE - 1);
        }
        APP_Rx_Buffer[APP_Rx_ptr_in] = *str;
        APP_Rx_ptr_in = (APP_Rx_ptr_in + 1) & (APP_RX_DATA_SIZE - 1);
    }
#endif
}

void usb_hid_send_report(uint8_t *buf) {
#ifdef USE_DEVICE_MODE
    USBD_HID_SendReport(&USB_OTG_Core, buf, 4);
#endif
}

/******************************************************************************/
// code for experimental USB OTG support

#ifdef USE_HOST_MODE

#include "led.h"
#include "usbh_core.h"
#include "usbh_usr.h"
#include "usbh_hid_core.h"
#include "usbh_hid_keybd.h"
#include "usbh_hid_mouse.h"

__ALIGN_BEGIN USBH_HOST USB_Host __ALIGN_END ;

static int host_is_enabled = 0;

void pyb_usb_host_init(void) {
    if (!host_is_enabled) {
        // only init USBH once in the device's power-lifetime
        /* Init Host Library */
        USBH_Init(&USB_OTG_Core, USB_OTG_FS_CORE_ID, &USB_Host, &HID_cb, &USR_Callbacks);
    }
    host_is_enabled = 1;
}

void pyb_usb_host_process(void) {
    USBH_Process(&USB_OTG_Core, &USB_Host);
}

uint8_t usb_keyboard_key = 0;

// TODO this is an ugly hack to get key presses
uint pyb_usb_host_get_keyboard(void) {
    uint key = usb_keyboard_key;
    usb_keyboard_key = 0;
    return key;
}

void USR_MOUSE_Init(void) {
    led_state(4, 1);
    USB_OTG_BSP_mDelay(100);
    led_state(4, 0);
}

void USR_MOUSE_ProcessData(HID_MOUSE_Data_TypeDef *data) {
    led_state(4, 1);
    USB_OTG_BSP_mDelay(50);
    led_state(4, 0);
}

void USR_KEYBRD_Init(void) {
    led_state(4, 1);
    USB_OTG_BSP_mDelay(100);
    led_state(4, 0);
}

void USR_KEYBRD_ProcessData(uint8_t pbuf) {
    led_state(4, 1);
    USB_OTG_BSP_mDelay(50);
    led_state(4, 0);
    //lcd_print_strn((char*)&pbuf, 1);
    usb_keyboard_key = pbuf;
}

#endif // USE_HOST_MODE<|MERGE_RESOLUTION|>--- conflicted
+++ resolved
@@ -21,7 +21,7 @@
 USB_OTG_CORE_HANDLE USB_OTG_Core;
 
 static int dev_is_enabled = 0;
-int dev_is_connected=0; /* used by usbd_cdc_vcp */
+uint32_t APP_dev_is_connected = 0; /* used by usbd_cdc_vcp */
 static char rx_buf[64];
 static int rx_buf_in;
 static int rx_buf_out;
@@ -49,15 +49,14 @@
     return dev_is_enabled;
 }
 
-<<<<<<< HEAD
+bool usb_vcp_is_connected(void) {
+    return APP_dev_is_connected;
+}
+
 void usb_vcp_set_interrupt_char(int c) {
     if (dev_is_enabled) {
         interrupt_char = c;
     }
-=======
-bool usb_vcp_is_connected(void) {
-    return dev_is_connected;
->>>>>>> 565fdccf
 }
 
 void usb_vcp_receive(const char *buf, uint32_t len) {
